/*******************************************************************************
 *
 * TRIQS: a Toolbox for Research in Interacting Quantum Systems
 *
 * Copyright (C) 2012 by M. Ferrero, O. Parcollet
 *
 * TRIQS is free software: you can redistribute it and/or modify it under the
 * terms of the GNU General Public License as published by the Free Software
 * Foundation, either version 3 of the License, or (at your option) any later
 * version.
 *
 * TRIQS is distributed in the hope that it will be useful, but WITHOUT ANY
 * WARRANTY; without even the implied warranty of MERCHANTABILITY or FITNESS
 * FOR A PARTICULAR PURPOSE. See the GNU General Public License for more
 * details.
 *
 * You should have received a copy of the GNU General Public License along with
 * TRIQS. If not, see <http://www.gnu.org/licenses/>.
 *
 ******************************************************************************/
#pragma once
#include "./mesh_tools.hpp"
namespace triqs {
namespace gfs {

 // Three possible meshes
 enum mesh_kind {
  half_bins,   //0
  full_bins,   //1
  without_last //2
 };

 /**
  * Linear mesh
  */ 
 template <typename Domain> struct linear_mesh {

  using domain_t = Domain;
  using index_t = long;
  using domain_pt_t = typename domain_t::point_t;

  static_assert(!std::is_base_of<std::complex<double>, domain_pt_t>::value,
                "Internal error : can not use Linear Mesh in this case");

  linear_mesh() : _dom(), L(0), a_pt(0), b_pt(0), xmin(0), xmax(0), del(0), meshk(half_bins) {}

  explicit linear_mesh(domain_t dom, double a, double b, long n_pts, mesh_kind mk)
     : _dom(std::move(dom)), L(n_pts), a_pt(a), b_pt(b), meshk(mk) {
   switch (mk) {
    case half_bins:
     del = (b - a) / L;
     xmin = a + 0.5 * del;
     break;
    case full_bins:
     del = (b - a) / (L - 1);
     xmin = a;
     break;
    case without_last:
     del = (b - a) / L;
     xmin = a;
     break;
   }
   xmax = xmin + del * (L - 1);
  }

  domain_t const &domain() const { return _dom; }
  long size() const { return L; }
  double delta() const { return del; }
  double x_max() const { return xmax; }
  double x_min() const { return xmin; }
  mesh_kind kind() const { return meshk; }

  /// Conversions point <-> index <-> linear_index
  domain_pt_t index_to_point(index_t ind) const { return xmin + ind * del; }

  public:
  long index_to_linear(index_t ind) const { return ind; }

  /// The wrapper for the mesh point
  class mesh_point_t : tag::mesh_point, public utility::arithmetic_ops_by_cast<mesh_point_t, domain_pt_t> {
   linear_mesh const *m;
   index_t _index;

   public:
   mesh_point_t() : m(nullptr) {}
   mesh_point_t(linear_mesh const &mesh, index_t const &index_) : m(&mesh), _index(index_) {}
   mesh_point_t(linear_mesh const &mesh) : mesh_point_t(mesh,0) {}
   void advance() { ++_index; }
   using cast_t = domain_pt_t;
   operator cast_t() const { return m->index_to_point(_index); }
   long linear_index() const { return _index; }
   long index() const { return _index; }
   bool at_end() const { return (_index == m->size()); }
   void reset() { _index = 0; }
  };

  /// Accessing a point of the mesh
  mesh_point_t operator[](index_t i) const {
   return {*this, i};
  }

  public:
  /// Iterating on all the points...
  using const_iterator = mesh_pt_generator<linear_mesh>;
  const_iterator begin() const { return const_iterator(this); }
  const_iterator end() const { return const_iterator(this, true); }
  const_iterator cbegin() const { return const_iterator(this); }
  const_iterator cend() const { return const_iterator(this, true); }

  /// Mesh comparison
  bool operator==(linear_mesh const &M) const {
   return ((_dom == M._dom) && (size() == M.size()) && (std::abs(xmin - M.xmin) < 1.e-15) && (std::abs(xmax - M.xmax) < 1.e-15));
  }
  bool operator!=(linear_mesh const &M) const { return !(operator==(M)); }

  /// Write into HDF5
  friend void h5_write(h5::group fg, std::string subgroup_name, linear_mesh const &m) {
   h5::group gr = fg.create_group(subgroup_name);
   int k;
   switch (m.meshk) {
    case half_bins:
     k = 0;
     break;
    case full_bins:
     k = 1;
     break;
    case without_last:
     k = 2;
     break;
   }
   h5_write(gr, "domain", m.domain());
   h5_write(gr, "min", m.a_pt);
   h5_write(gr, "max", m.b_pt);
   h5_write(gr, "size", m.size());
   h5_write(gr, "kind", k);
  }

  /// Read from HDF5
  friend void h5_read(h5::group fg, std::string subgroup_name, linear_mesh &m) {
   h5::group gr = fg.open_group(subgroup_name);
   typename linear_mesh::domain_t dom;
   double a, b;
   long L;
   int k;
   mesh_kind mk;
   h5_read(gr, "domain", dom);
   h5_read(gr, "min", a);
   h5_read(gr, "max", b);
   h5_read(gr, "size", L);
   h5_read(gr, "kind", k);
   switch (k) {
    case 0:
     mk = half_bins;
     break;
    case 1:
     mk = full_bins;
     break;
    case 2:
     mk = without_last;
     break;
   }
   m = linear_mesh(std::move(dom), a, b, L, mk);
  }

  //  BOOST Serialization
  friend class boost::serialization::access;
  template <class Archive> void serialize(Archive &ar, const unsigned int version) {
   ar &TRIQS_MAKE_NVP("domain", _dom);
   ar &TRIQS_MAKE_NVP("a_pt", a_pt);
   ar &TRIQS_MAKE_NVP("b_pt", b_pt);
   ar &TRIQS_MAKE_NVP("xmin", xmin);
   ar &TRIQS_MAKE_NVP("xmax", xmax);
   ar &TRIQS_MAKE_NVP("del", del);
   ar &TRIQS_MAKE_NVP("size", L);
   ar &TRIQS_MAKE_NVP("kind", meshk);
  }

  friend std::ostream &operator<<(std::ostream &sout, linear_mesh const &m) { return sout << "Linear Mesh of size " << m.L; }

  private:
  domain_t _dom;
  long L;
  double a_pt, b_pt, xmin, xmax, del;
  mesh_kind meshk;
 };


 // UNUSED, only in deprecated code...
 /// Simple approximation of a point of the domain by a mesh point. No check
 template <typename D> long get_closest_mesh_pt_index(linear_mesh<D> const &mesh, typename D::point_t const &x) {
  double a = (x - mesh.x_min()) / mesh.delta();
  return std::floor(a);
 }

 /// Approximation of a point of the domain by a mesh point
 template <typename D> std::tuple<bool, long, double> windowing(linear_mesh<D> const &mesh, typename D::point_t const &x) {
  double a = (x - mesh.x_min()) / mesh.delta();
  // index of the bin
  long i = std::floor(a);
  long imax = long(mesh.size()) - 1;
  bool in = (i >= 0) && (i < imax);
  double w = a - i;
<<<<<<< HEAD
  switch (mesh.kind()) {
   case half_bins:
    if( i == -1){
     ++i;
     in = ( (w-0.5) > -1.e-14 );
     w = 0;
    }
    else if (i == imax) {
     --i;
     in = ( w-0.5 < 1.e-14 );
     w = 1.0;
    }
    break;
   case without_last:
    if (i == imax) {
     --i;
     in = ( std::abs(w) < 1.e-14 );
     w = 1.0;
    }
    break;
   default:
    break;
=======
  if (i == imax) {
   --i;
   in = (std::abs(w) < 1.e-12);
   w = 1.0;
  }
  if (i == -1) {
   i = 0;
   in = (std::abs(1 - w) < 1.e-12);
   w = 1.0;
>>>>>>> 78cbbaa5
  }
  return std::make_tuple(in, i, w);
 }
}
}<|MERGE_RESOLUTION|>--- conflicted
+++ resolved
@@ -1,5 +1,5 @@
 /*******************************************************************************
- *
+ * 
  * TRIQS: a Toolbox for Research in Interacting Quantum Systems
  *
  * Copyright (C) 2012 by M. Ferrero, O. Parcollet
@@ -22,28 +22,28 @@
 #include "./mesh_tools.hpp"
 namespace triqs {
 namespace gfs {
-
+ 
  // Three possible meshes
  enum mesh_kind {
-  half_bins,   //0
-  full_bins,   //1
-  without_last //2
+  half_bins,
+  full_bins,
+  without_last
  };
-
+ 
  /**
   * Linear mesh
-  */ 
+  */
  template <typename Domain> struct linear_mesh {
-
+  
   using domain_t = Domain;
   using index_t = long;
   using domain_pt_t = typename domain_t::point_t;
-
+  
   static_assert(!std::is_base_of<std::complex<double>, domain_pt_t>::value,
                 "Internal error : can not use Linear Mesh in this case");
-
+  
   linear_mesh() : _dom(), L(0), a_pt(0), b_pt(0), xmin(0), xmax(0), del(0), meshk(half_bins) {}
-
+  
   explicit linear_mesh(domain_t dom, double a, double b, long n_pts, mesh_kind mk)
      : _dom(std::move(dom)), L(n_pts), a_pt(a), b_pt(b), meshk(mk) {
    switch (mk) {
@@ -62,26 +62,26 @@
    }
    xmax = xmin + del * (L - 1);
   }
-
+  
   domain_t const &domain() const { return _dom; }
   long size() const { return L; }
   double delta() const { return del; }
   double x_max() const { return xmax; }
   double x_min() const { return xmin; }
   mesh_kind kind() const { return meshk; }
-
+  
   /// Conversions point <-> index <-> linear_index
   domain_pt_t index_to_point(index_t ind) const { return xmin + ind * del; }
-
+  
   public:
   long index_to_linear(index_t ind) const { return ind; }
-
+  
   /// The wrapper for the mesh point
   class mesh_point_t : tag::mesh_point, public utility::arithmetic_ops_by_cast<mesh_point_t, domain_pt_t> {
    linear_mesh const *m;
    index_t _index;
-
-   public:
+   
+  public:
    mesh_point_t() : m(nullptr) {}
    mesh_point_t(linear_mesh const &mesh, index_t const &index_) : m(&mesh), _index(index_) {}
    mesh_point_t(linear_mesh const &mesh) : mesh_point_t(mesh,0) {}
@@ -93,26 +93,26 @@
    bool at_end() const { return (_index == m->size()); }
    void reset() { _index = 0; }
   };
-
+  
   /// Accessing a point of the mesh
   mesh_point_t operator[](index_t i) const {
    return {*this, i};
   }
-
-  public:
+  
+ public:
   /// Iterating on all the points...
   using const_iterator = mesh_pt_generator<linear_mesh>;
   const_iterator begin() const { return const_iterator(this); }
   const_iterator end() const { return const_iterator(this, true); }
   const_iterator cbegin() const { return const_iterator(this); }
   const_iterator cend() const { return const_iterator(this, true); }
-
+  
   /// Mesh comparison
   bool operator==(linear_mesh const &M) const {
    return ((_dom == M._dom) && (size() == M.size()) && (std::abs(xmin - M.xmin) < 1.e-15) && (std::abs(xmax - M.xmax) < 1.e-15));
   }
   bool operator!=(linear_mesh const &M) const { return !(operator==(M)); }
-
+  
   /// Write into HDF5
   friend void h5_write(h5::group fg, std::string subgroup_name, linear_mesh const &m) {
    h5::group gr = fg.create_group(subgroup_name);
@@ -134,7 +134,7 @@
    h5_write(gr, "size", m.size());
    h5_write(gr, "kind", k);
   }
-
+  
   /// Read from HDF5
   friend void h5_read(h5::group fg, std::string subgroup_name, linear_mesh &m) {
    h5::group gr = fg.open_group(subgroup_name);
@@ -161,8 +161,8 @@
    }
    m = linear_mesh(std::move(dom), a, b, L, mk);
   }
-
-  //  BOOST Serialization
+  
+  // BOOST Serialization
   friend class boost::serialization::access;
   template <class Archive> void serialize(Archive &ar, const unsigned int version) {
    ar &TRIQS_MAKE_NVP("domain", _dom);
@@ -174,56 +174,30 @@
    ar &TRIQS_MAKE_NVP("size", L);
    ar &TRIQS_MAKE_NVP("kind", meshk);
   }
-
+  
   friend std::ostream &operator<<(std::ostream &sout, linear_mesh const &m) { return sout << "Linear Mesh of size " << m.L; }
-
-  private:
+  
+ private:
   domain_t _dom;
   long L;
   double a_pt, b_pt, xmin, xmax, del;
   mesh_kind meshk;
  };
-
-
+ 
+ 
  // UNUSED, only in deprecated code...
  /// Simple approximation of a point of the domain by a mesh point. No check
  template <typename D> long get_closest_mesh_pt_index(linear_mesh<D> const &mesh, typename D::point_t const &x) {
   double a = (x - mesh.x_min()) / mesh.delta();
   return std::floor(a);
  }
-
+ 
  /// Approximation of a point of the domain by a mesh point
  template <typename D> std::tuple<bool, long, double> windowing(linear_mesh<D> const &mesh, typename D::point_t const &x) {
   double a = (x - mesh.x_min()) / mesh.delta();
-  // index of the bin
-  long i = std::floor(a);
-  long imax = long(mesh.size()) - 1;
+  long i = std::floor(a), imax = long(mesh.size()) - 1;
   bool in = (i >= 0) && (i < imax);
   double w = a - i;
-<<<<<<< HEAD
-  switch (mesh.kind()) {
-   case half_bins:
-    if( i == -1){
-     ++i;
-     in = ( (w-0.5) > -1.e-14 );
-     w = 0;
-    }
-    else if (i == imax) {
-     --i;
-     in = ( w-0.5 < 1.e-14 );
-     w = 1.0;
-    }
-    break;
-   case without_last:
-    if (i == imax) {
-     --i;
-     in = ( std::abs(w) < 1.e-14 );
-     w = 1.0;
-    }
-    break;
-   default:
-    break;
-=======
   if (i == imax) {
    --i;
    in = (std::abs(w) < 1.e-12);
@@ -233,9 +207,9 @@
    i = 0;
    in = (std::abs(1 - w) < 1.e-12);
    w = 1.0;
->>>>>>> 78cbbaa5
   }
   return std::make_tuple(in, i, w);
+  // return std::make_tuple(in, (in ? i : 0),w);
  }
 }
 }