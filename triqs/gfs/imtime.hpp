/*******************************************************************************
 *
 * TRIQS: a Toolbox for Research in Interacting Quantum Systems
 *
 * Copyright (C) 2012-2013 by O. Parcollet
 *
 * TRIQS is free software: you can redistribute it and/or modify it under the
 * terms of the GNU General Public License as published by the Free Software
 * Foundation, either version 3 of the License, or (at your option) any later
 * version.
 *
 * TRIQS is distributed in the hope that it will be useful, but WITHOUT ANY
 * WARRANTY; without even the implied warranty of MERCHANTABILITY or FITNESS
 * FOR A PARTICULAR PURPOSE. See the GNU General Public License for more
 * details.
 *
 * You should have received a copy of the GNU General Public License along with
 * TRIQS. If not, see <http://www.gnu.org/licenses/>.
 *
 ******************************************************************************/
#pragma once
#include "./tools.hpp"
#include "./gf.hpp"
#include "./local/tail.hpp"
#include "./local/no_tail.hpp"
#include "./domains/matsubara.hpp"
#include "./meshes/matsubara_time.hpp"
#include "./evaluators.hpp"

namespace triqs {
namespace gfs {

 struct imtime {};

 template <typename Opt> struct gf_mesh<imtime, Opt> : matsubara_time_mesh { 
  template <typename... T> gf_mesh(T &&... x) : matsubara_time_mesh(std::forward<T>(x)...) {}
  // using matsubara_time_mesh::matsubara_time_mesh;
 };

 namespace gfs_implementation {

  // singularity. If no_tail is given, then it is the default (nothing)
  template <> struct singularity<imtime, matrix_valued, void> {
   using type = local::tail;
  };
  template <> struct singularity<imtime, scalar_valued, void> {
   using type = local::tail;
  };

  // h5 name
  template <typename Opt> struct h5_name<imtime, matrix_valued, Opt> {
   static std::string invoke() { return "ImTime"; }
  };

  /// ---------------------------  data access  ---------------------------------

  template <typename Opt> struct data_proxy<imtime, matrix_valued, Opt> : data_proxy_array<double, 3> {};
  template <typename Opt> struct data_proxy<imtime, scalar_valued, Opt> : data_proxy_array<double, 1> {};

  /// ---------------------------  closest mesh point on the grid ---------------------------------

  template <typename Opt, typename Target> struct get_closest_point<imtime, Target, Opt> {
   // index_t is int
   template <typename G, typename T> static int invoke(G const *g, closest_pt_wrap<T> const &p) {
    double x = (g->mesh().kind() == half_bins ? double(p.value) : double(p.value) + 0.5 * g->mesh().delta());
    int n = std::floor(x / g->mesh().delta());
    return n;
   }
  };

  /// ---------------------------  evaluator ---------------------------------

  // this one is specific because of the beta-antiperiodicity for fermions
  template <> struct evaluator_fnt_on_mesh<imtime> {
   double w1, w2;
   long n;

   evaluator_fnt_on_mesh() = default;

   evaluator_fnt_on_mesh(gf_mesh<imtime> const &m, double tau) {
    double beta = m.domain().beta;
    int p = std::floor(tau / beta);
    tau -= p * beta;
    double w;
    bool in;
    std::tie(in, n, w) = windowing(m, tau);
<<<<<<< HEAD
=======
    if (!in) TRIQS_RUNTIME_ERROR << " Evaluation out of bounds";
>>>>>>> 78cbbaa5
    if ((m.domain().statistic == Fermion) && (p % 2 != 0)) {
     w2 = -w;
     w1 = w - 1;
    } else {
     w2 = w;
     w1 = 1 - w;
    }
   }

   template <typename F> auto operator()(F const &f) const DECL_AND_RETURN(w1 *f(n) + w2 *f(n + 1));
  };

  // now evaluator
  template <typename Opt, typename Target> struct evaluator<imtime, Target, Opt> : evaluator_one_var<imtime> {};

 } // gfs_implementation.
}
}
<|MERGE_RESOLUTION|>--- conflicted
+++ resolved
@@ -84,10 +84,7 @@
     double w;
     bool in;
     std::tie(in, n, w) = windowing(m, tau);
-<<<<<<< HEAD
-=======
     if (!in) TRIQS_RUNTIME_ERROR << " Evaluation out of bounds";
->>>>>>> 78cbbaa5
     if ((m.domain().statistic == Fermion) && (p % 2 != 0)) {
      w2 = -w;
      w1 = w - 1;
